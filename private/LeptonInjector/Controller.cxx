--- conflicted
+++ resolved
@@ -179,12 +179,8 @@
         uint8_t n_gen = 0;
         while(true){
 
-<<<<<<< HEAD
-
-            std::cout << "starting up generator" << std::endl;
-=======
+
             std::cout << "Starting up "<< generators.back()->Name() << std::endl;
->>>>>>> b87f54e5
             generators.back()->writer_link = this->datawriter;
             this->datawriter->AddInjector( generators.back()->Name(), generators.back()->isRanged() );
             this->datawriter->WriteConfig( generators.back()->getConfig(), generators.back()->isRanged() );
