#pragma once
#ifndef LI_TreeWeighter_H
#define LI_TreeWeighter_H

#include <map>                                           // for map
#include <memory>                                        // for shared_ptr
#include <vector>                                        // for vector
#include <utility>                                       // for pair

#include <cereal/cereal.hpp>
#include <cereal/archives/json.hpp>
#include <cereal/archives/binary.hpp>
#include <cereal/types/vector.hpp>
#include <cereal/types/polymorphic.hpp>
#include <cereal/types/base_class.hpp>
#include <cereal/types/utility.hpp>

#include "LeptonInjector/dataclasses/InteractionTree.h"  // for InteractionT...
#include "LeptonInjector/dataclasses/Particle.h"         // for Particle

namespace LI { namespace dataclasses { struct InteractionRecord; } }
namespace LI { namespace detector { class DetectorModel; } }
namespace LI { namespace distributions { class InjectionDistribution; } }
namespace LI { namespace distributions { class WeightableDistribution; } }
namespace LI { namespace injection { class Injector; } }
<<<<<<< HEAD
namespace LI { namespace injection { struct InjectionProcess; } }
namespace LI { namespace injection { struct PhysicalProcess; } }
=======
namespace LI { namespace injection { class InjectionProcess; } }
namespace LI { namespace injection { class PhysicalProcess; } }
>>>>>>> 6886efaf
namespace LI { namespace math { class Vector3D; } }

namespace LI {
namespace injection {

// Class handling weight calculation for a single pair of injection and physical processes
class LeptonProcessWeighter {
private:
    std::shared_ptr<LI::injection::PhysicalProcess> phys_process;
    std::shared_ptr<LI::injection::InjectionProcess> inj_process;
    std::vector<std::shared_ptr<LI::distributions::InjectionDistribution>> unique_gen_distributions;
    std::vector<std::shared_ptr<LI::distributions::WeightableDistribution>> unique_phys_distributions;
    std::shared_ptr<LI::detector::DetectorModel> earth_model;
    void Initialize();
    double normalization;
public:
    double InteractionProbability(std::pair<LI::math::Vector3D, LI::math::Vector3D> const & bounds, LI::dataclasses::InteractionRecord const & record) const;
    double NormalizedPositionProbability(std::pair<LI::math::Vector3D, LI::math::Vector3D> const & bounds, LI::dataclasses::InteractionRecord const & record) const;
    double PhysicalProbability(std::pair<LI::math::Vector3D, LI::math::Vector3D> const & bounds, LI::dataclasses::InteractionRecord const & record) const;
    double GenerationProbability(LI::dataclasses::InteractionTreeDatum const & datum) const;
    double EventWeight(std::pair<LI::math::Vector3D, LI::math::Vector3D> const & bounds, LI::dataclasses::InteractionTreeDatum const & datum) const;
    LeptonProcessWeighter(std::shared_ptr<LI::injection::PhysicalProcess> phys_process, std::shared_ptr<LI::injection::InjectionProcess> inj_process, std::shared_ptr<LI::detector::DetectorModel> earth_model);

}; // LeptonProcessWeighter

// Parent class for calculating event weights
// Assumes there is a unique secondary physical process for each particle type
class LeptonTreeWeighter {
private:
    // Supplied by constructor
    std::vector<std::shared_ptr<Injector>> injectors;
    std::shared_ptr<LI::detector::DetectorModel> earth_model;
    std::shared_ptr<LI::injection::PhysicalProcess> primary_physical_process;
    std::vector<std::shared_ptr<LI::injection::PhysicalProcess>> secondary_physical_processes;

    // Calculated upon initialization
    std::vector<std::shared_ptr<LeptonProcessWeighter>> primary_process_weighters;
    std::vector<
      std::map<
        LI::dataclasses::Particle::ParticleType,
        std::shared_ptr<LeptonProcessWeighter>
      >
    > secondary_process_weighter_maps;

    void Initialize();
public:
    double EventWeight(LI::dataclasses::InteractionTree const & tree) const;
    LeptonTreeWeighter(std::vector<std::shared_ptr<Injector>> injectors, std::shared_ptr<LI::detector::DetectorModel> earth_model, std::shared_ptr<LI::injection::PhysicalProcess> primary_physical_process, std::vector<std::shared_ptr<LI::injection::PhysicalProcess>> secondary_physical_processes);
    LeptonTreeWeighter(std::vector<std::shared_ptr<Injector>> injectors, std::shared_ptr<LI::detector::DetectorModel> earth_model, std::shared_ptr<LI::injection::PhysicalProcess> primary_physical_process);

}; // LeptonTreeWeighter


} //namespace injection
} //namespace LI

CEREAL_CLASS_VERSION(LI::injection::LeptonTreeWeighter, 0);


#endif // LI_TreeWeighter_H<|MERGE_RESOLUTION|>--- conflicted
+++ resolved
@@ -23,13 +23,8 @@
 namespace LI { namespace distributions { class InjectionDistribution; } }
 namespace LI { namespace distributions { class WeightableDistribution; } }
 namespace LI { namespace injection { class Injector; } }
-<<<<<<< HEAD
-namespace LI { namespace injection { struct InjectionProcess; } }
-namespace LI { namespace injection { struct PhysicalProcess; } }
-=======
 namespace LI { namespace injection { class InjectionProcess; } }
 namespace LI { namespace injection { class PhysicalProcess; } }
->>>>>>> 6886efaf
 namespace LI { namespace math { class Vector3D; } }
 
 namespace LI {
