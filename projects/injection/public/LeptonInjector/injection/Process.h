--- conflicted
+++ resolved
@@ -28,9 +28,6 @@
 private:
     LI::dataclasses::Particle::ParticleType primary_type;
     std::shared_ptr<interactions::InteractionCollection> cross_sections;
-<<<<<<< HEAD
-    void SetCrossSections(std::shared_ptr<interactions::InteractionCollection> _cross_sections) {cross_sections = _cross_sections;}
-=======
 public:
     Process() = default;
     Process(LI::dataclasses::Particle::ParticleType _primary_type, std::shared_ptr<interactions::InteractionCollection> _cross_sections);
@@ -45,7 +42,6 @@
     void SetPrimaryType(LI::dataclasses::Particle::ParticleType _primary_type);
     LI::dataclasses::Particle::ParticleType GetPrimaryType() const;
 
->>>>>>> 6886efaf
     bool operator==(Process const & other) const;
     bool MatchesHead(std::shared_ptr<Process> const & other) const; // required to compared instances of derived classs
     template<class Archive>
