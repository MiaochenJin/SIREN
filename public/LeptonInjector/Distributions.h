#pragma once
#ifndef LI_Distributions_H
#define LI_Distributions_H

#include <memory>
#include <string>
#include <vector>
#include <utility>
#include <stdexcept>

#include <cereal/access.hpp>
#include <cereal/types/array.hpp>
#include <cereal/types/set.hpp>
#include <cereal/types/map.hpp>
#include <cereal/types/polymorphic.hpp>
#include <cereal/types/base_class.hpp>
#include <cereal/types/utility.hpp>
#include "serialization/array.h"

#include "LeptonInjector/Particle.h"

#include "phys-services/Interpolator.h"

#include "earthmodel-service/Vector3D.h"
#include "earthmodel-service/EarthModel.h"

namespace LeptonInjector {
// #include "LeptonInjector/Random.h"
class LI_random;

// #include "phys-services/CrossSection.h"
struct InteractionRecord;
struct InteractionSignature;
class CrossSectionCollection;

} // namespace LeptonInjector

namespace LeptonInjector {

class PhysicallyNormalizedDistribution {
friend cereal::access;
protected:
    double normalization = 1.0;
public:
    PhysicallyNormalizedDistribution();
    PhysicallyNormalizedDistribution(double norm);
    virtual void SetNormalization(double norm);
    virtual double GetNormalization();
    virtual bool IsNormalizationSet();
    template<class Archive>
    void save(Archive & archive, std::uint32_t const version) const {
        if(version == 0) {
            archive(::cereal::make_nvp("Normalization", normalization));
        } else {
            throw std::runtime_error("PhysicallyNormalizedDistribution only supports version <= 0!");
        }
    }
    template<class Archive>
    void load(Archive & archive, std::uint32_t const version) {
        if(version == 0) {
            archive(::cereal::make_nvp("Normalization", normalization));
        } else {
            throw std::runtime_error("PhysicallyNormalizedDistribution only supports version <= 0!");
        }
    }
};

class WeightableDistribution {
friend cereal::access;
public:
    virtual double GenerationProbability(std::shared_ptr<earthmodel::EarthModel const> earth_model, std::shared_ptr<CrossSectionCollection const> cross_sections, InteractionRecord const & record) const = 0;
    virtual std::vector<std::string> DensityVariables() const;
    virtual std::string Name() const = 0;
    template<class Archive>
    void save(Archive & archive, std::uint32_t const version) const {
        if(version == 0) {
        } else {
            throw std::runtime_error("WeightableDistribution only supports version <= 0!");
        }
    }
    template<class Archive>
    void load(Archive & archive, std::uint32_t const version) {
        if(version == 0) {
        } else {
            throw std::runtime_error("WeightableDistribution only supports version <= 0!");
        }
    }
    bool operator==(WeightableDistribution const & distribution) const;
    bool operator<(WeightableDistribution const & distribution) const;
    virtual bool AreEquivalent(std::shared_ptr<earthmodel::EarthModel const> earth_model, std::shared_ptr<CrossSectionCollection const> cross_sections, std::shared_ptr<WeightableDistribution const> distribution, std::shared_ptr<earthmodel::EarthModel const> second_earth_model, std::shared_ptr<CrossSectionCollection const> second_cross_sections) const;
protected:
    virtual bool equal(WeightableDistribution const & distribution) const = 0;
    virtual bool less(WeightableDistribution const & distribution) const = 0;
};

class InjectionDistribution : virtual public WeightableDistribution {
friend cereal::access;
private:
public:
    virtual void Sample(std::shared_ptr<LI_random> rand, std::shared_ptr<earthmodel::EarthModel const> earth_model, std::shared_ptr<CrossSectionCollection const> cross_sections, InteractionRecord & record) const;
    virtual std::shared_ptr<InjectionDistribution> clone() const = 0;
    template<class Archive>
    void save(Archive & archive, std::uint32_t const version) const {
        if(version == 0) {
            archive(cereal::virtual_base_class<WeightableDistribution>(this));
        } else {
            throw std::runtime_error("InjectionDistribution only supports version <= 0!");
        }
    }
    template<class Archive>
    void load(Archive & archive, std::uint32_t const version) {
        if(version == 0) {
            archive(cereal::virtual_base_class<WeightableDistribution>(this));
        } else {
            throw std::runtime_error("InjectionDistribution only supports version <= 0!");
        }
    }
};

class PrimaryInjector : virtual public InjectionDistribution {
friend cereal::access;
protected:
    PrimaryInjector() {};
private:
    LeptonInjector::Particle::ParticleType primary_type;
    double primary_mass;
public:
    PrimaryInjector(LeptonInjector::Particle::ParticleType primary_type, double primary_mass = 0);
    LeptonInjector::Particle::ParticleType PrimaryType() const;
    double PrimaryMass() const;
    void Sample(std::shared_ptr<LI_random> rand, std::shared_ptr<earthmodel::EarthModel const> earth_model, std::shared_ptr<CrossSectionCollection const> cross_sections, InteractionRecord & record) const override;
    virtual double GenerationProbability(std::shared_ptr<earthmodel::EarthModel const> earth_model, std::shared_ptr<CrossSectionCollection const> cross_sections, InteractionRecord const & record) const override;
    virtual std::vector<std::string> DensityVariables() const override;
    virtual std::string Name() const override;
    virtual std::shared_ptr<InjectionDistribution> clone() const override;
    template<typename Archive>
    void save(Archive & archive, std::uint32_t const version) const {
        if(version == 0) {
            archive(::cereal::make_nvp("PrimaryType", primary_type));
            archive(::cereal::make_nvp("PrimaryMass", primary_mass));
            archive(cereal::virtual_base_class<InjectionDistribution>(this));
        } else {
            throw std::runtime_error("PrimaryInjector only supports version <= 0!");
        }
    }
    template<typename Archive>
    static void load_and_construct(Archive & archive, cereal::construct<PrimaryInjector> & construct, std::uint32_t const version) {
        if(version == 0) {
            LeptonInjector::Particle::ParticleType t;
            double m;
            archive(::cereal::make_nvp("PrimaryType", t));
            archive(::cereal::make_nvp("PrimaryMass", m));
            construct(t, m);
            archive(cereal::virtual_base_class<InjectionDistribution>(construct.ptr()));
        } else {
            throw std::runtime_error("PrimaryInjector only supports version <= 0!");
        }
    }
protected:
    virtual bool equal(WeightableDistribution const & distribution) const override;
    virtual bool less(WeightableDistribution const & distribution) const override;
};

class TargetMomentumDistribution : virtual public InjectionDistribution {
friend cereal::access;
private:
    virtual std::array<double, 4> SampleMomentum(std::shared_ptr<LI_random> rand, std::shared_ptr<earthmodel::EarthModel const> earth_model, std::shared_ptr<CrossSectionCollection const> cross_sections, InteractionRecord const & record) const = 0;
public:
    void Sample(std::shared_ptr<LI_random> rand, std::shared_ptr<earthmodel::EarthModel const> earth_model, std::shared_ptr<CrossSectionCollection const> cross_sections, InteractionRecord & record) const override;
    virtual double GenerationProbability(std::shared_ptr<earthmodel::EarthModel const> earth_model, std::shared_ptr<CrossSectionCollection const> cross_sections, InteractionRecord const & record) const = 0;
    virtual std::vector<std::string> DensityVariables() const override;
    template<typename Archive>
    void save(Archive & archive, std::uint32_t const version) const {
        if(version == 0) {
            archive(cereal::virtual_base_class<InjectionDistribution>(this));
        } else {
            throw std::runtime_error("TargetMomentumDistribution only supports version <= 0!");
        }
    }
    template<typename Archive>
    void load(Archive & archive, std::uint32_t const version) {
        if(version == 0) {
            archive(cereal::virtual_base_class<InjectionDistribution>(this));
        } else {
            throw std::runtime_error("TargetMomentumDistribution only supports version <= 0!");
        }
    }
protected:
    virtual bool equal(WeightableDistribution const & distribution) const = 0;
    virtual bool less(WeightableDistribution const & distribution) const = 0;
};

class TargetAtRest : virtual public TargetMomentumDistribution {
friend cereal::access;
private:
    virtual std::array<double, 4> SampleMomentum(std::shared_ptr<LI_random> rand, std::shared_ptr<earthmodel::EarthModel const> earth_model, std::shared_ptr<CrossSectionCollection const> cross_sections, InteractionRecord const & record) const;
public:
    virtual double GenerationProbability(std::shared_ptr<earthmodel::EarthModel const> earth_model, std::shared_ptr<CrossSectionCollection const> cross_sections, InteractionRecord const & record) const override;
    virtual std::vector<std::string> DensityVariables() const override;
    virtual std::shared_ptr<InjectionDistribution> clone() const override;
    std::string Name() const override;
    template<typename Archive>
    void save(Archive & archive, std::uint32_t const version) const {
        if(version == 0) {
            archive(cereal::virtual_base_class<TargetMomentumDistribution>(this));
        } else {
            throw std::runtime_error("TargetAtRest only supports version <= 0!");
        }
    }
    template<typename Archive>
    void load(Archive & archive, std::uint32_t const version) {
        if(version == 0) {
            archive(cereal::virtual_base_class<TargetMomentumDistribution>(this));
        } else {
            throw std::runtime_error("TargetAtRest only supports version <= 0!");
        }
    }
protected:
    virtual bool equal(WeightableDistribution const & distribution) const override;
    virtual bool less(WeightableDistribution const & distribution) const override;
};

class PrimaryEnergyDistribution : virtual public InjectionDistribution, virtual public PhysicallyNormalizedDistribution {
friend cereal::access;
private:
    virtual double SampleEnergy(std::shared_ptr<LI_random> rand, std::shared_ptr<earthmodel::EarthModel const> earth_model, std::shared_ptr<CrossSectionCollection const> cross_sections, InteractionRecord const & record) const = 0;
public:
    void Sample(std::shared_ptr<LI_random> rand, std::shared_ptr<earthmodel::EarthModel const> earth_model, std::shared_ptr<CrossSectionCollection const> cross_sections, InteractionRecord & record) const override;
    virtual double GenerationProbability(std::shared_ptr<earthmodel::EarthModel const> earth_model, std::shared_ptr<CrossSectionCollection const> cross_sections, InteractionRecord const & record) const = 0;
    virtual std::vector<std::string> DensityVariables() const override;
    virtual std::string Name() const = 0;
    virtual std::shared_ptr<InjectionDistribution> clone() const = 0;
    template<typename Archive>
    void save(Archive & archive, std::uint32_t const version) const {
        if(version == 0) {
            archive(cereal::virtual_base_class<InjectionDistribution>(this));
            archive(cereal::virtual_base_class<PhysicallyNormalizedDistribution>(this));
        } else {
            throw std::runtime_error("PrimaryEnergyDistribution only supports version <= 0!");
        }
    }
    template<typename Archive>
    void load(Archive & archive, std::uint32_t const version) {
        if(version == 0) {
            archive(cereal::virtual_base_class<InjectionDistribution>(this));
            archive(cereal::virtual_base_class<PhysicallyNormalizedDistribution>(this));
        } else {
            throw std::runtime_error("PrimaryEnergyDistribution only supports version <= 0!");
        }
    }
protected:
    virtual bool equal(WeightableDistribution const & distribution) const = 0;
    virtual bool less(WeightableDistribution const & distribution) const = 0;
};

class PowerLaw : virtual public PrimaryEnergyDistribution {
friend cereal::access;
protected:
    PowerLaw() {};
private:
    double powerLawIndex;
    double energyMin;
    double energyMax;
public:
    PowerLaw(double powerLawIndex, double energyMin, double energyMax);
    double pdf(double energy) const;
    double SampleEnergy(std::shared_ptr<LI_random> rand, std::shared_ptr<earthmodel::EarthModel const> earth_model, std::shared_ptr<CrossSectionCollection const> cross_sections, InteractionRecord const & record) const override;
    virtual double GenerationProbability(std::shared_ptr<earthmodel::EarthModel const> earth_model, std::shared_ptr<CrossSectionCollection const> cross_sections, InteractionRecord const & record) const override;
    std::string Name() const override;
    void SetNormalizationAtEnergy(double normalization, double energy);
    virtual std::shared_ptr<InjectionDistribution> clone() const override;
    template<typename Archive>
    void save(Archive & archive, std::uint32_t const version) const {
        if(version == 0) {
            archive(::cereal::make_nvp("PowerLawIndex", powerLawIndex));
            archive(::cereal::make_nvp("EnergyMin", energyMin));
            archive(::cereal::make_nvp("EnergyMax", energyMax));
            archive(cereal::virtual_base_class<PrimaryEnergyDistribution>(this));
        } else {
            throw std::runtime_error("PowerLaw only supports version <= 0!");
        }
    }
    template<typename Archive>
    static void load_and_construct(Archive & archive, cereal::construct<PowerLaw> & construct, std::uint32_t const version) {
        if(version == 0) {
            double gamma, min, max;
            archive(::cereal::make_nvp("PowerLawIndex", gamma));
            archive(::cereal::make_nvp("EnergyMin", min));
            archive(::cereal::make_nvp("EnergyMax", max));
            construct(gamma, min, max);
            archive(cereal::virtual_base_class<PrimaryEnergyDistribution>(construct.ptr()));
        } else {
            throw std::runtime_error("PowerLaw only supports version <= 0!");
        }
    }
protected:
    virtual bool equal(WeightableDistribution const & distribution) const override;
    virtual bool less(WeightableDistribution const & distribution) const override;
};

class ModifiedMoyalPlusExponentialEnergyDistribution : virtual public PrimaryEnergyDistribution {
friend cereal::access;
protected:
    ModifiedMoyalPlusExponentialEnergyDistribution() {};
private:
    double energyMin;
    double energyMax;
    double mu;
    double sigma;
    double A;
    double l;
    double B;
    double integral;
    const size_t burnin = 40;
    double unnormed_pdf(double energy) const ;
    double pdf(double energy) const;
public:
    double SampleEnergy(std::shared_ptr<LI_random> rand, std::shared_ptr<earthmodel::EarthModel const> earth_model, std::shared_ptr<CrossSectionCollection const> cross_sections, InteractionRecord const & record) const override;
    virtual double GenerationProbability(std::shared_ptr<earthmodel::EarthModel const> earth_model, std::shared_ptr<CrossSectionCollection const> cross_sections, InteractionRecord const & record) const override;
    ModifiedMoyalPlusExponentialEnergyDistribution(double energyMin, double energyMax, double mu, double sigma, double A, double l, double B, bool has_physical_normalization=true);
    std::string Name() const override;
    virtual std::shared_ptr<InjectionDistribution> clone() const override;
    template<typename Archive>
    void save(Archive & archive, std::uint32_t const version) const {
        if(version == 0) {
            archive(::cereal::make_nvp("EnergyMin", energyMin));
            archive(::cereal::make_nvp("EnergyMax", energyMax));
            archive(::cereal::make_nvp("ParameterMu", mu));
            archive(::cereal::make_nvp("ParameterSigma", sigma));
            archive(::cereal::make_nvp("ParameterA", A));
            archive(::cereal::make_nvp("ParameterL", l));
            archive(::cereal::make_nvp("ParameteB", B));
            archive(cereal::virtual_base_class<PrimaryEnergyDistribution>(this));
        } else {
            throw std::runtime_error("ModifiedMoyalPlusExponentialEnergyDistribution only supports version <= 0!");
        }
    }
    template<typename Archive>
    static void load_and_construct(Archive & archive, cereal::construct<ModifiedMoyalPlusExponentialEnergyDistribution> & construct, std::uint32_t const version) {
        if(version == 0) {
            double min, max, mu, s, a, l, b;
            archive(::cereal::make_nvp("EnergyMin", min));
            archive(::cereal::make_nvp("EnergyMax", max));
            archive(::cereal::make_nvp("ParameterMu", mu));
            archive(::cereal::make_nvp("ParameterSigma", s));
            archive(::cereal::make_nvp("ParameterA", a));
            archive(::cereal::make_nvp("ParameterL", l));
            archive(::cereal::make_nvp("ParameteB", b));
            construct(min, max, mu, s, a, l, b);
            archive(cereal::virtual_base_class<PrimaryEnergyDistribution>(construct.ptr()));
        } else {
            throw std::runtime_error("ModifiedMoyalPlusExponentialEnergyDistribution only supports version <= 0!");
        }
    }
protected:
    virtual bool equal(WeightableDistribution const & distribution) const override;
    virtual bool less(WeightableDistribution const & distribution) const override;
};

<<<<<<< HEAD
class PrimaryDirectionDistribution : virtual public InjectionDistribution {
=======
class TabulatedFluxDistribution : public PrimaryEnergyDistribution {

// Assumes table is in units of nu cm^-2 GeV^-1 Livetime^-1

friend cereal::access;
protected:
    TabulatedFluxDistribution() {};
private:
    double energyMin_gen, energyMin_phys;
    double energyMax_gen, energyMax_phys;
    std::string fluxTableFilename;
    Interpolator1D<double> fluxTable;
    double integral_gen;
    double integral_phys;
    const size_t burnin = 40;
    double unnormed_pdf(double energy) const ;
    double pdf(double energy) const;
    void SetFluxTable(bool setPhysBounds);
public:
    double GetNormalization();
    void SetNormalization(double norm);
    double SampleEnergy(std::shared_ptr<LI_random> rand, std::shared_ptr<earthmodel::EarthModel const> earth_model, std::shared_ptr<CrossSectionCollection const> cross_sections, InteractionRecord const & record) const override;
    virtual double GenerationProbability(std::shared_ptr<earthmodel::EarthModel const> earth_model, std::shared_ptr<CrossSectionCollection const> cross_sections, InteractionRecord const & record) const override;
    TabulatedFluxDistribution(double energyMin_gen, double energyMax_gen, std::string fluxTableFilename);
    TabulatedFluxDistribution(double energyMin_gen, double energyMax_gen, double energyMin_phys, double energyMax_phys, std::string fluxTableFilename);
    std::string Name() const override;
    virtual std::shared_ptr<InjectionDistribution> clone() const override;
    template<typename Archive>
    void save(Archive & archive, std::uint32_t const version) const {
        if(version == 0) {
            archive(::cereal::make_nvp("EnergyMinGen", energyMin_gen));
            archive(::cereal::make_nvp("EnergyMaxGen", energyMax_gen));
            archive(::cereal::make_nvp("FluxTableFilename", fluxTableFilename));
            archive(cereal::virtual_base_class<PrimaryEnergyDistribution>(this));
        } else {
            throw std::runtime_error("TabulatedFluxDistribution only supports version <= 0!");
        }
    }
    template<typename Archive>
    static void load_and_construct(Archive & archive, cereal::construct<ModifiedMoyalPlusExponentialEnergyDistribution> & construct, std::uint32_t const version) {
        if(version == 0) {
            double ming, maxg;
            std::string ftf;
            archive(::cereal::make_nvp("EnergyMin", ming));
            archive(::cereal::make_nvp("EnergyMax", maxg));
            archive(::cereal::make_nvp("FluxTableFilename", ftf));
            construct(ming, maxg, ftf);
            archive(cereal::virtual_base_class<PrimaryEnergyDistribution>(construct.ptr()));
        } else {
            throw std::runtime_error("ModifiedMoyalPlusExponentialEnergyDistribution only supports version <= 0!");
        }
    }
protected:
    virtual bool equal(WeightableDistribution const & distribution) const override;
    virtual bool less(WeightableDistribution const & distribution) const override;
};

class PrimaryDirectionDistribution : public InjectionDistribution {
>>>>>>> eb1eab72
friend cereal::access;
protected:
    PrimaryDirectionDistribution() {};
private:
    virtual earthmodel::Vector3D SampleDirection(std::shared_ptr<LI_random> rand, std::shared_ptr<earthmodel::EarthModel const> earth_model, std::shared_ptr<CrossSectionCollection const> cross_sections, InteractionRecord const & record) const = 0;
public:
    void Sample(std::shared_ptr<LI_random> rand, std::shared_ptr<earthmodel::EarthModel const> earth_model, std::shared_ptr<CrossSectionCollection const> cross_sections, InteractionRecord & record) const override;
    virtual double GenerationProbability(std::shared_ptr<earthmodel::EarthModel const> earth_model, std::shared_ptr<CrossSectionCollection const> cross_sections, InteractionRecord const & record) const = 0;
    virtual std::vector<std::string> DensityVariables() const;
    virtual std::shared_ptr<InjectionDistribution> clone() const = 0;
    template<typename Archive>
    void save(Archive & archive, std::uint32_t const version) const {
        if(version == 0) {
            archive(cereal::virtual_base_class<InjectionDistribution>(this));
        } else {
            throw std::runtime_error("PrimaryDirectionDistribution only supports version <= 0!");
        }
    }
    template<typename Archive>
    void load(Archive & archive, std::uint32_t const version) {
        if(version == 0) {
            archive(cereal::virtual_base_class<InjectionDistribution>(this));
        } else {
            throw std::runtime_error("PrimaryDirectionDistribution only supports version <= 0!");
        }
    }
protected:
    virtual bool equal(WeightableDistribution const & distribution) const = 0;
    virtual bool less(WeightableDistribution const & distribution) const = 0;
};

class IsotropicDirection : virtual public PrimaryDirectionDistribution {
friend cereal::access;
private:
    earthmodel::Vector3D SampleDirection(std::shared_ptr<LI_random> rand, std::shared_ptr<earthmodel::EarthModel const> earth_model, std::shared_ptr<CrossSectionCollection const> cross_sections, InteractionRecord const & record) const override;
    virtual double GenerationProbability(std::shared_ptr<earthmodel::EarthModel const> earth_model, std::shared_ptr<CrossSectionCollection const> cross_sections, InteractionRecord const & record) const override;
    virtual std::shared_ptr<InjectionDistribution> clone() const;
    std::string Name() const override;
    template<typename Archive>
    void save(Archive & archive, std::uint32_t const version) const {
        if(version == 0) {
            archive(cereal::virtual_base_class<PrimaryDirectionDistribution>(this));
        } else {
            throw std::runtime_error("IsotropicDirection only supports version <= 0!");
        }
    }
    template<typename Archive>
    void load(Archive & archive, std::uint32_t const version) {
        if(version == 0) {
            archive(cereal::virtual_base_class<PrimaryDirectionDistribution>(this));
        } else {
            throw std::runtime_error("IsotropicDirection only supports version <= 0!");
        }
    }
protected:
    virtual bool equal(WeightableDistribution const & distribution) const override;
    virtual bool less(WeightableDistribution const & distribution) const override;
};

class FixedDirection : virtual public PrimaryDirectionDistribution {
friend cereal::access;
protected:
    FixedDirection() {};
private:
    earthmodel::Vector3D dir;
public:
    FixedDirection(earthmodel::Vector3D dir) : dir(dir) {};
private:
    earthmodel::Vector3D SampleDirection(std::shared_ptr<LI_random> rand, std::shared_ptr<earthmodel::EarthModel const> earth_model, std::shared_ptr<CrossSectionCollection const> cross_sections, InteractionRecord const & record) const override;
    virtual double GenerationProbability(std::shared_ptr<earthmodel::EarthModel const> earth_model, std::shared_ptr<CrossSectionCollection const> cross_sections, InteractionRecord const & record) const override;
    virtual std::vector<std::string> DensityVariables() const;
    virtual std::shared_ptr<InjectionDistribution> clone() const;
    std::string Name() const override;
    template<typename Archive>
    void save(Archive & archive, std::uint32_t const version) const {
        if(version == 0) {
            archive(::cereal::make_nvp("Direction", dir));
            archive(cereal::virtual_base_class<PrimaryDirectionDistribution>(this));
        } else {
            throw std::runtime_error("FixedDirection only supports version <= 0!");
        }
    }
    template<typename Archive>
    static void load_and_construct(Archive & archive, cereal::construct<FixedDirection> & construct, std::uint32_t const version) {
        if(version == 0) {
            earthmodel::Vector3D d;
            archive(::cereal::make_nvp("Direction", d));
            construct(d);
            archive(cereal::virtual_base_class<PrimaryDirectionDistribution>(construct.ptr()));
        } else {
            throw std::runtime_error("FixedDirection only supports version <= 0!");
        }
    }
protected:
    virtual bool equal(WeightableDistribution const & distribution) const override;
    virtual bool less(WeightableDistribution const & distribution) const override;
};

class Cone : virtual public PrimaryDirectionDistribution {
friend cereal::access;
protected:
    Cone() {};
private:
    earthmodel::Vector3D dir;
    earthmodel::Quaternion rotation;
    double opening_angle;
public:
    Cone(earthmodel::Vector3D dir, double opening_angle);
private:
    earthmodel::Vector3D SampleDirection(std::shared_ptr<LI_random> rand, std::shared_ptr<earthmodel::EarthModel const> earth_model, std::shared_ptr<CrossSectionCollection const> cross_sections, InteractionRecord const & record) const override;
    virtual double GenerationProbability(std::shared_ptr<earthmodel::EarthModel const> earth_model, std::shared_ptr<CrossSectionCollection const> cross_sections, InteractionRecord const & record) const override;
    virtual std::shared_ptr<InjectionDistribution> clone() const;
    std::string Name() const override;
    template<typename Archive>
    void save(Archive & archive, std::uint32_t const version) const {
        if(version == 0) {
            archive(::cereal::make_nvp("Direction", dir));
            archive(::cereal::make_nvp("OpeningAngle", opening_angle));
            archive(cereal::virtual_base_class<PrimaryDirectionDistribution>(this));
        } else {
            throw std::runtime_error("Cone only supports version <= 0!");
        }
    }
    template<typename Archive>
    static void load_and_construct(Archive & archive, cereal::construct<Cone> & construct, std::uint32_t const version) {
        if(version == 0) {
            earthmodel::Vector3D d;
            double angle;
            archive(::cereal::make_nvp("Direction", d));
            archive(::cereal::make_nvp("OpeningAngle", angle));
            construct(d, angle);
            archive(cereal::virtual_base_class<PrimaryDirectionDistribution>(construct.ptr()));
        } else {
            throw std::runtime_error("Cone only supports version <= 0!");
        }
    }
protected:
    virtual bool equal(WeightableDistribution const & distribution) const override;
    virtual bool less(WeightableDistribution const & distribution) const override;
};

class VertexPositionDistribution : virtual public InjectionDistribution {
friend cereal::access;
private:
    virtual earthmodel::Vector3D SamplePosition(std::shared_ptr<LI_random> rand, std::shared_ptr<earthmodel::EarthModel const> earth_model, std::shared_ptr<CrossSectionCollection const> cross_sections, InteractionRecord & record) const = 0;
public:
    void Sample(std::shared_ptr<LI_random> rand, std::shared_ptr<earthmodel::EarthModel const> earth_model, std::shared_ptr<CrossSectionCollection const> cross_sections, InteractionRecord & record) const;
    virtual double GenerationProbability(std::shared_ptr<earthmodel::EarthModel const> earth_model, std::shared_ptr<CrossSectionCollection const> cross_sections, InteractionRecord const & record) const = 0;
    virtual std::vector<std::string> DensityVariables() const;
    virtual std::string Name() const = 0;
    virtual std::shared_ptr<InjectionDistribution> clone() const = 0;
    virtual std::pair<earthmodel::Vector3D, earthmodel::Vector3D> InjectionBounds(std::shared_ptr<earthmodel::EarthModel const> earth_model, std::shared_ptr<CrossSectionCollection const> cross_sections, InteractionRecord const & interaction) const = 0;
    virtual bool AreEquivalent(std::shared_ptr<earthmodel::EarthModel const> earth_model, std::shared_ptr<CrossSectionCollection const> cross_sections, std::shared_ptr<WeightableDistribution const> distribution, std::shared_ptr<earthmodel::EarthModel const> second_earth_model, std::shared_ptr<CrossSectionCollection const> second_cross_sections) const;
    template<typename Archive>
    void save(Archive & archive, std::uint32_t const version) const {
        if(version == 0) {
            archive(cereal::virtual_base_class<InjectionDistribution>(this));
        } else {
            throw std::runtime_error("VertexPositionDistribution only supports version <= 0!");
        }
    }
    template<typename Archive>
    void load(Archive & archive, std::uint32_t const version) {
        if(version == 0) {
            archive(cereal::virtual_base_class<InjectionDistribution>(this));
        } else {
            throw std::runtime_error("VertexPositionDistribution only supports version <= 0!");
        }
    }
protected:
    virtual bool equal(WeightableDistribution const & distribution) const override = 0;
    virtual bool less(WeightableDistribution const & distribution) const = 0;
};

class OrientedCylinderPositionDistribution : virtual public VertexPositionDistribution {
friend cereal::access;
private:
    double radius;

    earthmodel::Vector3D SampleFromDisk(std::shared_ptr<LI_random> rand, earthmodel::Vector3D const & dir) const;
    virtual std::pair<earthmodel::Vector3D, earthmodel::Vector3D> GetBounds(std::shared_ptr<earthmodel::EarthModel const> earth_model, std::shared_ptr<CrossSectionCollection const> cross_sections, InteractionRecord & record, earthmodel::Vector3D & point_of_closest_approach) const = 0;
    virtual SampleWithinBounds(std::shared_ptr<earthmodel::EarthModel const> earth_model, std::shared_ptr<CrossSectionCollection const> cross_sections, InteractionRecord & record, std::pair<earthmodel::Vector3D, earthmodel::Vector3D> boundaries) const = 0;
    virtual earthmodel::Vector3D SamplePosition(std::shared_ptr<LI_random> rand, std::shared_ptr<earthmodel::EarthModel const> earth_model, std::shared_ptr<CrossSectionCollection const> cross_sections, InteractionRecord & record) const;
public:
    virtual double PositionProbability(std::shared_ptr<earthmodel::EarthModel const> earth_model, std::shared_ptr<CrossSectionCollection const> cross_sections, InteractionRecord const & record, std::pair<earthmodel::Vector3D, earthmodel::Vector3D> boundaries) const = 0;
    virtual double GenerationProbability(std::shared_ptr<earthmodel::EarthModel const> earth_model, std::shared_ptr<CrossSectionCollection const> cross_sections, InteractionRecord const & record) const;
    virtual std::string Name() const = 0;
    virtual std::shared_ptr<InjectionDistribution> clone() const = 0;
    virtual std::pair<earthmodel::Vector3D, earthmodel::Vector3D> InjectionBounds(std::shared_ptr<earthmodel::EarthModel const> earth_model, std::shared_ptr<CrossSectionCollection const> cross_sections, InteractionRecord const & interaction) const;
    virtual bool AreEquivalent(std::shared_ptr<earthmodel::EarthModel const> earth_model, std::shared_ptr<CrossSectionCollection const> cross_sections, std::shared_ptr<WeightableDistribution const> distribution, std::shared_ptr<earthmodel::EarthModel const> second_earth_model, std::shared_ptr<CrossSectionCollection const> second_cross_sections) const;
    template<typename Archive>
    void save(Archive & archive, std::uint32_t const version) const {
        if(version == 0) {
            archive(cereal::virtual_base_class<VertexPositionDistribution>(this));
        } else {
            throw std::runtime_error("OrientedCylinderPositionDistribution only supports version <= 0!");
        }
    }
    template<typename Archive>
    void load(Archive & archive, std::uint32_t const version) {
        if(version == 0) {
            archive(cereal::virtual_base_class<VertexPositionDistribution>(this));
        } else {
            throw std::runtime_error("OrientedCylinderPositionDistribution only supports version <= 0!");
        }
    }
protected:
    virtual bool equal(WeightableDistribution const & distribution) const override = 0;
    virtual bool less(WeightableDistribution const & distribution) const = 0;
};

class CylinderVolumePositionDistribution : virtual public VertexPositionDistribution {
friend cereal::access;
protected:
    CylinderVolumePositionDistribution() {};
private:
    earthmodel::Cylinder cylinder;
    earthmodel::Vector3D SamplePosition(std::shared_ptr<LI_random> rand, std::shared_ptr<earthmodel::EarthModel const> earth_model, std::shared_ptr<CrossSectionCollection const> cross_sections, InteractionRecord & record) const override;
public:
    virtual double GenerationProbability(std::shared_ptr<earthmodel::EarthModel const> earth_model, std::shared_ptr<CrossSectionCollection const> cross_sections, InteractionRecord const & record) const override;
    CylinderVolumePositionDistribution(earthmodel::Cylinder);
    std::string Name() const override;
    virtual std::shared_ptr<InjectionDistribution> clone() const;
    virtual std::pair<earthmodel::Vector3D, earthmodel::Vector3D> InjectionBounds(std::shared_ptr<earthmodel::EarthModel const> earth_model, std::shared_ptr<CrossSectionCollection const> cross_sections, InteractionRecord const & interaction) const override;
    virtual bool AreEquivalent(std::shared_ptr<earthmodel::EarthModel const> earth_model, std::shared_ptr<CrossSectionCollection const> cross_sections, std::shared_ptr<WeightableDistribution const> distribution, std::shared_ptr<earthmodel::EarthModel const> second_earth_model, std::shared_ptr<CrossSectionCollection const> second_cross_sections) const;
    template<typename Archive>
    void save(Archive & archive, std::uint32_t const version) const {
        if(version == 0) {
            archive(::cereal::make_nvp("Cylinder", cylinder));
            archive(cereal::virtual_base_class<VertexPositionDistribution>(this));
        } else {
            throw std::runtime_error("CylinderVolumePositionDistribution only supports version <= 0!");
        }
    }
    template<typename Archive>
    static void load_and_construct(Archive & archive, cereal::construct<LeptonInjector::CylinderVolumePositionDistribution> & construct, std::uint32_t const version) {
        if(version == 0) {
            earthmodel::Cylinder c;
            archive(::cereal::make_nvp("Cylinder", c));
            construct(c);
            archive(cereal::virtual_base_class<LeptonInjector::VertexPositionDistribution>(construct.ptr()));
        } else {
            throw std::runtime_error("CylinderVolumePositionDistribution only supports version <= 0!");
        }
    }
protected:
    virtual bool equal(WeightableDistribution const & distribution) const override;
    virtual bool less(WeightableDistribution const & distribution) const override;
};

class DepthFunction {
friend cereal::access;
public:
    DepthFunction();
    virtual double operator()(InteractionSignature const & signature, double energy) const;
    template<typename Archive>
    void save(Archive & archive, std::uint32_t const version) const {
        if(version == 0) {
        } else {
            throw std::runtime_error("DepthFunction only supports version <= 0!");
        }
    }
    template<typename Archive>
    void load(Archive & archive, std::uint32_t const version) {
        if(version == 0) {
        } else {
            throw std::runtime_error("DepthFunction only supports version <= 0!");
        }
    }
    bool operator==(DepthFunction const & distribution) const;
    bool operator<(DepthFunction const & distribution) const;
protected:
    virtual bool equal(DepthFunction const & distribution) const = 0;
    virtual bool less(DepthFunction const & distribution) const = 0;
};

class RangeFunction {
friend cereal::access;
public:
    RangeFunction();
    virtual double operator()(InteractionSignature const & signature, double energy) const;
    template<typename Archive>
    void save(Archive & archive, std::uint32_t const version) const {
        if(version == 0) {
        } else {
            throw std::runtime_error("RangeFunction only supports version <= 0!");
        }
    }
    template<typename Archive>
    void load(Archive & archive, std::uint32_t const version) {
        if(version == 0) {
        } else {
            throw std::runtime_error("RangeFunction only supports version <= 0!");
        }
    }
    bool operator==(RangeFunction const & distribution) const;
    bool operator<(RangeFunction const & distribution) const;
protected:
    virtual bool equal(RangeFunction const & distribution) const = 0;
    virtual bool less(RangeFunction const & distribution) const = 0;
};

class DecayRangeFunction : virtual public RangeFunction {
friend cereal::access;
protected:
    DecayRangeFunction() {};
private:
    double particle_mass; // GeV
    double decay_width; // GeV
    double multiplier;
public:
    DecayRangeFunction(double particle_mass, double decay_width, double multiplier);
    static double DecayLength(double mass, double width, double energy);
    double operator()(InteractionSignature const & signature, double energy) const override;
    double DecayLength(InteractionSignature const & signature, double energy) const;
    double Range(InteractionSignature const & signature, double energy) const;
    double Multiplier() const;
    double ParticleMass() const;
    double DecayWidth() const;
    template<typename Archive>
    void save(Archive & archive, std::uint32_t const version) const {
        if(version == 0) {
            archive(::cereal::make_nvp("ParticleMass", particle_mass));
            archive(::cereal::make_nvp("DecayWidth", decay_width));
            archive(cereal::virtual_base_class<RangeFunction>(this));
        } else {
            throw std::runtime_error("DecayRangeFunction only supports version <= 0!");
        }
    }
    template<typename Archive>
    static void load_and_construct(Archive & archive, cereal::construct<DecayRangeFunction> & construct, std::uint32_t const version) {
        if(version == 0) {
            double mass;
            double width;
            double multiplier;
            archive(::cereal::make_nvp("ParticleMass", mass));
            archive(::cereal::make_nvp("DecayWidth", width));
            archive(::cereal::make_nvp("Multiplier", multiplier));
            construct(mass, width, multiplier);
            archive(cereal::virtual_base_class<RangeFunction>(construct.ptr()));
        } else {
            throw std::runtime_error("DecayRangeFunction only supports version <= 0!");
        }
    }
protected:
    virtual bool equal(RangeFunction const & distribution) const override;
    virtual bool less(RangeFunction const & distribution) const override;
};

class ColumnDepthPositionDistribution : virtual public VertexPositionDistribution {
friend cereal::access;
protected:
    ColumnDepthPositionDistribution() {};
private:
    double radius;
    double endcap_length;
    std::shared_ptr<DepthFunction> depth_function;
    std::set<Particle::ParticleType> target_types;

    earthmodel::Vector3D SampleFromDisk(std::shared_ptr<LI_random> rand, earthmodel::Vector3D const & dir) const;

    earthmodel::Vector3D SamplePosition(std::shared_ptr<LI_random> rand, std::shared_ptr<earthmodel::EarthModel const> earth_model, std::shared_ptr<CrossSectionCollection const> cross_sections, InteractionRecord & record) const override;
public:
    virtual double GenerationProbability(std::shared_ptr<earthmodel::EarthModel const> earth_model, std::shared_ptr<CrossSectionCollection const> cross_sections, InteractionRecord const & record) const override;
    ColumnDepthPositionDistribution(double radius, double endcap_length, std::shared_ptr<DepthFunction> depth_function, std::set<Particle::ParticleType> target_types);
    std::string Name() const override;
    virtual std::shared_ptr<InjectionDistribution> clone() const;
    virtual std::pair<earthmodel::Vector3D, earthmodel::Vector3D> InjectionBounds(std::shared_ptr<earthmodel::EarthModel const> earth_model, std::shared_ptr<CrossSectionCollection const> cross_sections, InteractionRecord const & interaction) const override;
    template<typename Archive>
    void save(Archive & archive, std::uint32_t const version) const {
        if(version == 0) {
            archive(::cereal::make_nvp("Radius", radius));
            archive(::cereal::make_nvp("EndcapLength", endcap_length));
            archive(::cereal::make_nvp("DepthFunction", depth_function));
            archive(::cereal::make_nvp("TargetTypes", target_types));
            archive(cereal::virtual_base_class<VertexPositionDistribution>(this));
        } else {
            throw std::runtime_error("ColumnDepthPositionDistribution only supports version <= 0!");
        }
    }
    template<typename Archive>
    static void load_and_construct(Archive & archive, cereal::construct<ColumnDepthPositionDistribution> & construct, std::uint32_t const version) {
        if(version == 0) {
            double r;
            double l;
            std::set<Particle::ParticleType> t;
            std::shared_ptr<DepthFunction> f;
            archive(::cereal::make_nvp("Radius", r));
            archive(::cereal::make_nvp("EndcapLength", l));
            archive(::cereal::make_nvp("DepthFunction", f));
            archive(::cereal::make_nvp("TargetTypes", t));
            construct(r, l, f, t);
            archive(cereal::virtual_base_class<VertexPositionDistribution>(construct.ptr()));
        } else {
            throw std::runtime_error("ColumnDepthPositionDistribution only supports version <= 0!");
        }
    }
protected:
    virtual bool equal(WeightableDistribution const & distribution) const override;
    virtual bool less(WeightableDistribution const & distribution) const override;
};

class RangePositionDistribution : virtual public VertexPositionDistribution {
friend cereal::access;
private:
    double radius;
    double endcap_length;
    std::shared_ptr<RangeFunction> range_function;
    std::set<Particle::ParticleType> target_types;

    earthmodel::Vector3D SampleFromDisk(std::shared_ptr<LI_random> rand, earthmodel::Vector3D const & dir) const;

    earthmodel::Vector3D SamplePosition(std::shared_ptr<LI_random> rand, std::shared_ptr<earthmodel::EarthModel const> earth_model, std::shared_ptr<CrossSectionCollection const> cross_sections, InteractionRecord & record) const override;
public:
    virtual double GenerationProbability(std::shared_ptr<earthmodel::EarthModel const> earth_model, std::shared_ptr<CrossSectionCollection const> cross_sections, InteractionRecord const & record) const override;
    RangePositionDistribution();
    RangePositionDistribution(const RangePositionDistribution &) = default;
    RangePositionDistribution(double radius, double endcap_length, std::shared_ptr<RangeFunction> range_function, std::set<Particle::ParticleType> target_types);
    std::string Name() const override;
    virtual std::pair<earthmodel::Vector3D, earthmodel::Vector3D> InjectionBounds(std::shared_ptr<earthmodel::EarthModel const> earth_model, std::shared_ptr<CrossSectionCollection const> cross_sections, InteractionRecord const & interaction) const override;
    virtual std::shared_ptr<InjectionDistribution> clone() const;
    template<typename Archive>
    void save(Archive & archive, std::uint32_t const version) const {
        if(version == 0) {
            archive(::cereal::make_nvp("Radius", radius));
            archive(::cereal::make_nvp("EndcapLength", endcap_length));
            archive(::cereal::make_nvp("RangeFunction", range_function));
            archive(::cereal::make_nvp("TargetTypes", target_types));
            archive(cereal::virtual_base_class<VertexPositionDistribution>(this));
        } else {
            throw std::runtime_error("RangePositionDistribution only supports version <= 0!");
        }
    }
    template<typename Archive>
    static void load_and_construct(Archive & archive, cereal::construct<RangePositionDistribution> & construct, std::uint32_t const version) {
        if(version == 0) {
            double r;
            double l;
            std::set<Particle::ParticleType> t;
            std::shared_ptr<RangeFunction> f;
            archive(::cereal::make_nvp("Radius", r));
            archive(::cereal::make_nvp("EndcapLength", l));
            archive(::cereal::make_nvp("RangeFunction", f));
            archive(::cereal::make_nvp("TargetTypes", t));
            construct(r, l, f, t);
            archive(cereal::virtual_base_class<VertexPositionDistribution>(construct.ptr()));
        } else {
            throw std::runtime_error("RangePositionDistribution only supports version <= 0!");
        }
    }
protected:
    virtual bool equal(WeightableDistribution const & distribution) const override;
    virtual bool less(WeightableDistribution const & distribution) const override;
};

class DecayRangePositionDistribution : virtual public VertexPositionDistribution {
private:
    double radius;
    double endcap_length;
    std::shared_ptr<DecayRangeFunction> range_function;
    std::set<Particle::ParticleType> target_types;

    earthmodel::Vector3D SampleFromDisk(std::shared_ptr<LI_random> rand, earthmodel::Vector3D const & dir) const;

    earthmodel::Vector3D SamplePosition(std::shared_ptr<LI_random> rand, std::shared_ptr<earthmodel::EarthModel const> earth_model, std::shared_ptr<CrossSectionCollection const> cross_sections, InteractionRecord & record) const override;
public:
    virtual double GenerationProbability(std::shared_ptr<earthmodel::EarthModel const> earth_model, std::shared_ptr<CrossSectionCollection const> cross_sections, InteractionRecord const & record) const override;
    DecayRangePositionDistribution();
    DecayRangePositionDistribution(const DecayRangePositionDistribution &) = default;
    DecayRangePositionDistribution(double radius, double endcap_length, std::shared_ptr<DecayRangeFunction> range_function, std::set<Particle::ParticleType> target_types);
    std::string Name() const override;
    virtual std::pair<earthmodel::Vector3D, earthmodel::Vector3D> InjectionBounds(std::shared_ptr<earthmodel::EarthModel const> earth_model, std::shared_ptr<CrossSectionCollection const> cross_sections, InteractionRecord const & interaction) const override;
    virtual std::shared_ptr<InjectionDistribution> clone() const;
    virtual bool AreEquivalent(std::shared_ptr<earthmodel::EarthModel const> earth_model, std::shared_ptr<CrossSectionCollection const> cross_sections, std::shared_ptr<WeightableDistribution const> distribution, std::shared_ptr<earthmodel::EarthModel const> second_earth_model, std::shared_ptr<CrossSectionCollection const> second_cross_sections) const;
    template<typename Archive>
    void save(Archive & archive, std::uint32_t const version) const {
        if(version == 0) {
            archive(::cereal::make_nvp("Radius", radius));
            archive(::cereal::make_nvp("EndcapLength", endcap_length));
            archive(::cereal::make_nvp("DecayRangeFunction", range_function));
            archive(::cereal::make_nvp("TargetTypes", target_types));
            archive(cereal::virtual_base_class<VertexPositionDistribution>(this));
        } else {
            throw std::runtime_error("DecayRangePositionDistribution only supports version <= 0!");
        }
    }
    template<typename Archive>
    static void load_and_construct(Archive & archive, cereal::construct<DecayRangePositionDistribution> & construct, std::uint32_t const version) {
        if(version == 0) {
            double r;
            double l;
            std::set<Particle::ParticleType> t;
            std::shared_ptr<DecayRangeFunction> f;
            archive(::cereal::make_nvp("Radius", r));
            archive(::cereal::make_nvp("EndcapLength", l));
            archive(::cereal::make_nvp("DecayRangeFunction", f));
            archive(::cereal::make_nvp("TargetTypes", t));
            construct(r, l, f, t);
            archive(cereal::virtual_base_class<VertexPositionDistribution>(construct.ptr()));
        } else {
            throw std::runtime_error("DecayRangePositionDistribution only supports version <= 0!");
        }
    }
protected:
    virtual bool equal(WeightableDistribution const & distribution) const override;
    virtual bool less(WeightableDistribution const & distribution) const override;
};

class PrimaryNeutrinoHelicityDistribution : virtual public InjectionDistribution {
friend cereal::access;
public:
    virtual void Sample(std::shared_ptr<LI_random> rand, std::shared_ptr<earthmodel::EarthModel const> earth_model, std::shared_ptr<CrossSectionCollection const> cross_sections, InteractionRecord & record) const override;
    virtual double GenerationProbability(std::shared_ptr<earthmodel::EarthModel const> earth_model, std::shared_ptr<CrossSectionCollection const> cross_sections, InteractionRecord const & record) const override;
	PrimaryNeutrinoHelicityDistribution();
	PrimaryNeutrinoHelicityDistribution(const PrimaryNeutrinoHelicityDistribution &) = default;
    virtual std::vector<std::string> DensityVariables() const;
    std::string Name() const override;
    virtual std::shared_ptr<InjectionDistribution> clone() const;
    template<typename Archive>
    void save(Archive & archive, std::uint32_t const version) const {
        if(version == 0) {
            archive(cereal::virtual_base_class<InjectionDistribution>(this));
        } else {
            throw std::runtime_error("PrimaryNeutrinoHelicityDistribution only supports version <= 0!");
        }
    }
    template<typename Archive>
    void load(Archive & archive, std::uint32_t const version) {
        if(version == 0) {
            archive(cereal::virtual_base_class<InjectionDistribution>(this));
        } else {
            throw std::runtime_error("PrimaryNeutrinoHelicityDistribution only supports version <= 0!");
        }
    }
protected:
    virtual bool equal(WeightableDistribution const & distribution) const override;
    virtual bool less(WeightableDistribution const & distribution) const override;
};

} // namespace LeptonInjector

CEREAL_CLASS_VERSION(LeptonInjector::WeightableDistribution, 0);

CEREAL_CLASS_VERSION(LeptonInjector::InjectionDistribution, 0);
CEREAL_REGISTER_TYPE(LeptonInjector::InjectionDistribution);
CEREAL_REGISTER_POLYMORPHIC_RELATION(LeptonInjector::WeightableDistribution, LeptonInjector::InjectionDistribution);

CEREAL_CLASS_VERSION(LeptonInjector::PrimaryInjector, 0);
CEREAL_REGISTER_TYPE(LeptonInjector::PrimaryInjector);
CEREAL_REGISTER_POLYMORPHIC_RELATION(LeptonInjector::InjectionDistribution, LeptonInjector::PrimaryInjector);

CEREAL_CLASS_VERSION(LeptonInjector::TargetMomentumDistribution, 0);
CEREAL_REGISTER_TYPE(LeptonInjector::TargetMomentumDistribution);
CEREAL_REGISTER_POLYMORPHIC_RELATION(LeptonInjector::InjectionDistribution, LeptonInjector::TargetMomentumDistribution);

CEREAL_CLASS_VERSION(LeptonInjector::TargetAtRest, 0);
CEREAL_REGISTER_TYPE(LeptonInjector::TargetAtRest);
CEREAL_REGISTER_POLYMORPHIC_RELATION(LeptonInjector::TargetMomentumDistribution, LeptonInjector::TargetAtRest);

CEREAL_CLASS_VERSION(LeptonInjector::PrimaryEnergyDistribution, 0);
CEREAL_REGISTER_TYPE(LeptonInjector::PrimaryEnergyDistribution);
CEREAL_REGISTER_POLYMORPHIC_RELATION(LeptonInjector::InjectionDistribution, LeptonInjector::PrimaryEnergyDistribution);

CEREAL_CLASS_VERSION(LeptonInjector::PowerLaw, 0);
CEREAL_REGISTER_TYPE(LeptonInjector::PowerLaw);
CEREAL_REGISTER_POLYMORPHIC_RELATION(LeptonInjector::PrimaryEnergyDistribution, LeptonInjector::PowerLaw);

CEREAL_CLASS_VERSION(LeptonInjector::ModifiedMoyalPlusExponentialEnergyDistribution, 0);
CEREAL_REGISTER_TYPE(LeptonInjector::ModifiedMoyalPlusExponentialEnergyDistribution);
CEREAL_REGISTER_POLYMORPHIC_RELATION(LeptonInjector::PrimaryEnergyDistribution, LeptonInjector::ModifiedMoyalPlusExponentialEnergyDistribution);

CEREAL_CLASS_VERSION(LeptonInjector::PrimaryDirectionDistribution, 0);
CEREAL_REGISTER_TYPE(LeptonInjector::PrimaryDirectionDistribution);
CEREAL_REGISTER_POLYMORPHIC_RELATION(LeptonInjector::InjectionDistribution, LeptonInjector::PrimaryDirectionDistribution);

CEREAL_CLASS_VERSION(LeptonInjector::IsotropicDirection, 0);
CEREAL_REGISTER_TYPE(LeptonInjector::IsotropicDirection);
CEREAL_REGISTER_POLYMORPHIC_RELATION(LeptonInjector::PrimaryDirectionDistribution, LeptonInjector::IsotropicDirection);

CEREAL_CLASS_VERSION(LeptonInjector::FixedDirection, 0);
CEREAL_REGISTER_TYPE(LeptonInjector::FixedDirection);
CEREAL_REGISTER_POLYMORPHIC_RELATION(LeptonInjector::PrimaryDirectionDistribution, LeptonInjector::FixedDirection);

CEREAL_CLASS_VERSION(LeptonInjector::Cone, 0);
CEREAL_REGISTER_TYPE(LeptonInjector::Cone);
CEREAL_REGISTER_POLYMORPHIC_RELATION(LeptonInjector::PrimaryDirectionDistribution, LeptonInjector::Cone);

CEREAL_CLASS_VERSION(LeptonInjector::VertexPositionDistribution, 0);
CEREAL_REGISTER_TYPE(LeptonInjector::VertexPositionDistribution);
CEREAL_REGISTER_POLYMORPHIC_RELATION(LeptonInjector::InjectionDistribution, LeptonInjector::VertexPositionDistribution);

CEREAL_CLASS_VERSION(LeptonInjector::CylinderVolumePositionDistribution, 0);
CEREAL_REGISTER_TYPE(LeptonInjector::CylinderVolumePositionDistribution);
CEREAL_REGISTER_POLYMORPHIC_RELATION(LeptonInjector::VertexPositionDistribution, LeptonInjector::CylinderVolumePositionDistribution);

CEREAL_CLASS_VERSION(LeptonInjector::DepthFunction, 0);

CEREAL_CLASS_VERSION(LeptonInjector::RangeFunction, 0);

CEREAL_CLASS_VERSION(LeptonInjector::DecayRangeFunction, 0);
CEREAL_REGISTER_TYPE(LeptonInjector::DecayRangeFunction);
CEREAL_REGISTER_POLYMORPHIC_RELATION(LeptonInjector::RangeFunction, LeptonInjector::DecayRangeFunction);

CEREAL_CLASS_VERSION(LeptonInjector::ColumnDepthPositionDistribution, 0);
CEREAL_REGISTER_TYPE(LeptonInjector::ColumnDepthPositionDistribution);
CEREAL_REGISTER_POLYMORPHIC_RELATION(LeptonInjector::VertexPositionDistribution, LeptonInjector::ColumnDepthPositionDistribution);

CEREAL_CLASS_VERSION(LeptonInjector::RangePositionDistribution, 0);
CEREAL_REGISTER_TYPE(LeptonInjector::RangePositionDistribution);
CEREAL_REGISTER_POLYMORPHIC_RELATION(LeptonInjector::VertexPositionDistribution, LeptonInjector::RangePositionDistribution);

CEREAL_CLASS_VERSION(LeptonInjector::DecayRangePositionDistribution, 0);
CEREAL_REGISTER_TYPE(LeptonInjector::DecayRangePositionDistribution);
CEREAL_REGISTER_POLYMORPHIC_RELATION(LeptonInjector::VertexPositionDistribution, LeptonInjector::DecayRangePositionDistribution);

CEREAL_CLASS_VERSION(LeptonInjector::PrimaryNeutrinoHelicityDistribution, 0);
CEREAL_REGISTER_TYPE(LeptonInjector::PrimaryNeutrinoHelicityDistribution);
CEREAL_REGISTER_POLYMORPHIC_RELATION(LeptonInjector::InjectionDistribution, LeptonInjector::PrimaryNeutrinoHelicityDistribution);

#endif // LI_Distributions_H

<|MERGE_RESOLUTION|>--- conflicted
+++ resolved
@@ -36,6 +36,13 @@
 } // namespace LeptonInjector
 
 namespace LeptonInjector {
+
+class InjectionFailure : public std::runtime_error {
+public:
+    InjectionFailure() : std::runtime_error("") {};
+    InjectionFailure(const std::string& s) : std::runtime_error(s) {};
+    InjectionFailure(const char * s) : std::runtime_error(s) {};
+};
 
 class PhysicallyNormalizedDistribution {
 friend cereal::access;
@@ -317,7 +324,7 @@
 public:
     double SampleEnergy(std::shared_ptr<LI_random> rand, std::shared_ptr<earthmodel::EarthModel const> earth_model, std::shared_ptr<CrossSectionCollection const> cross_sections, InteractionRecord const & record) const override;
     virtual double GenerationProbability(std::shared_ptr<earthmodel::EarthModel const> earth_model, std::shared_ptr<CrossSectionCollection const> cross_sections, InteractionRecord const & record) const override;
-    ModifiedMoyalPlusExponentialEnergyDistribution(double energyMin, double energyMax, double mu, double sigma, double A, double l, double B, bool has_physical_normalization=true);
+    ModifiedMoyalPlusExponentialEnergyDistribution(double energyMin, double energyMax, double mu, double sigma, double A, double l, double B, bool has_physical_normalization=false);
     std::string Name() const override;
     virtual std::shared_ptr<InjectionDistribution> clone() const override;
     template<typename Archive>
@@ -357,68 +364,58 @@
     virtual bool less(WeightableDistribution const & distribution) const override;
 };
 
-<<<<<<< HEAD
-class PrimaryDirectionDistribution : virtual public InjectionDistribution {
-=======
-class TabulatedFluxDistribution : public PrimaryEnergyDistribution {
-
+class TabulatedFluxDistribution : virtual public PrimaryEnergyDistribution {
 // Assumes table is in units of nu cm^-2 GeV^-1 Livetime^-1
-
-friend cereal::access;
-protected:
-    TabulatedFluxDistribution() {};
-private:
-    double energyMin_gen, energyMin_phys;
-    double energyMax_gen, energyMax_phys;
+friend cereal::access;
+protected:
+    TabulatedFluxDistribution();
+private:
+    double energyMin;
+    double energyMax;
+    bool bounds_set;
     std::string fluxTableFilename;
     Interpolator1D<double> fluxTable;
-    double integral_gen;
-    double integral_phys;
+    double integral;
     const size_t burnin = 40;
-    double unnormed_pdf(double energy) const ;
+    double unnormed_pdf(double energy) const;
     double pdf(double energy) const;
-    void SetFluxTable(bool setPhysBounds);
-public:
-    double GetNormalization();
-    void SetNormalization(double norm);
+    void LoadFluxTable();
+public:
     double SampleEnergy(std::shared_ptr<LI_random> rand, std::shared_ptr<earthmodel::EarthModel const> earth_model, std::shared_ptr<CrossSectionCollection const> cross_sections, InteractionRecord const & record) const override;
     virtual double GenerationProbability(std::shared_ptr<earthmodel::EarthModel const> earth_model, std::shared_ptr<CrossSectionCollection const> cross_sections, InteractionRecord const & record) const override;
-    TabulatedFluxDistribution(double energyMin_gen, double energyMax_gen, std::string fluxTableFilename);
-    TabulatedFluxDistribution(double energyMin_gen, double energyMax_gen, double energyMin_phys, double energyMax_phys, std::string fluxTableFilename);
+    void SetEnergyBounds(double energyMin, double energyMax);
+    TabulatedFluxDistribution(std::string fluxTableFilename, bool has_physical_normalization=false);
+    TabulatedFluxDistribution(double energyMin, double energyMax, std::string fluxTableFilename, bool has_physical_normalization=false);
     std::string Name() const override;
     virtual std::shared_ptr<InjectionDistribution> clone() const override;
     template<typename Archive>
     void save(Archive & archive, std::uint32_t const version) const {
         if(version == 0) {
-            archive(::cereal::make_nvp("EnergyMinGen", energyMin_gen));
-            archive(::cereal::make_nvp("EnergyMaxGen", energyMax_gen));
-            archive(::cereal::make_nvp("FluxTableFilename", fluxTableFilename));
+            archive(::cereal::make_nvp("EnergyMin", energyMin));
+            archive(::cereal::make_nvp("EnergyMax", energyMax));
+            archive(::cereal::make_nvp("FluxTable", fluxTable));
             archive(cereal::virtual_base_class<PrimaryEnergyDistribution>(this));
         } else {
             throw std::runtime_error("TabulatedFluxDistribution only supports version <= 0!");
         }
     }
     template<typename Archive>
-    static void load_and_construct(Archive & archive, cereal::construct<ModifiedMoyalPlusExponentialEnergyDistribution> & construct, std::uint32_t const version) {
-        if(version == 0) {
-            double ming, maxg;
-            std::string ftf;
-            archive(::cereal::make_nvp("EnergyMin", ming));
-            archive(::cereal::make_nvp("EnergyMax", maxg));
-            archive(::cereal::make_nvp("FluxTableFilename", ftf));
-            construct(ming, maxg, ftf);
-            archive(cereal::virtual_base_class<PrimaryEnergyDistribution>(construct.ptr()));
-        } else {
-            throw std::runtime_error("ModifiedMoyalPlusExponentialEnergyDistribution only supports version <= 0!");
-        }
-    }
-protected:
-    virtual bool equal(WeightableDistribution const & distribution) const override;
-    virtual bool less(WeightableDistribution const & distribution) const override;
-};
-
-class PrimaryDirectionDistribution : public InjectionDistribution {
->>>>>>> eb1eab72
+    void load(Archive & archive, std::uint32_t const version) {
+        if(version == 0) {
+            archive(::cereal::make_nvp("EnergyMin", energyMin));
+            archive(::cereal::make_nvp("EnergyMax", energyMax));
+            archive(::cereal::make_nvp("FluxTable", fluxTable));
+            archive(cereal::virtual_base_class<PrimaryEnergyDistribution>(this));
+        } else {
+            throw std::runtime_error("TabulatedFluxDistribution only supports version <= 0!");
+        }
+    }
+protected:
+    virtual bool equal(WeightableDistribution const & distribution) const override;
+    virtual bool less(WeightableDistribution const & distribution) const override;
+};
+
+class PrimaryDirectionDistribution : virtual public InjectionDistribution {
 friend cereal::access;
 protected:
     PrimaryDirectionDistribution() {};
@@ -600,7 +597,7 @@
 
     earthmodel::Vector3D SampleFromDisk(std::shared_ptr<LI_random> rand, earthmodel::Vector3D const & dir) const;
     virtual std::pair<earthmodel::Vector3D, earthmodel::Vector3D> GetBounds(std::shared_ptr<earthmodel::EarthModel const> earth_model, std::shared_ptr<CrossSectionCollection const> cross_sections, InteractionRecord & record, earthmodel::Vector3D & point_of_closest_approach) const = 0;
-    virtual SampleWithinBounds(std::shared_ptr<earthmodel::EarthModel const> earth_model, std::shared_ptr<CrossSectionCollection const> cross_sections, InteractionRecord & record, std::pair<earthmodel::Vector3D, earthmodel::Vector3D> boundaries) const = 0;
+    virtual void SampleWithinBounds(std::shared_ptr<earthmodel::EarthModel const> earth_model, std::shared_ptr<CrossSectionCollection const> cross_sections, InteractionRecord & record, std::pair<earthmodel::Vector3D, earthmodel::Vector3D> boundaries) const = 0;
     virtual earthmodel::Vector3D SamplePosition(std::shared_ptr<LI_random> rand, std::shared_ptr<earthmodel::EarthModel const> earth_model, std::shared_ptr<CrossSectionCollection const> cross_sections, InteractionRecord & record) const;
 public:
     virtual double PositionProbability(std::shared_ptr<earthmodel::EarthModel const> earth_model, std::shared_ptr<CrossSectionCollection const> cross_sections, InteractionRecord const & record, std::pair<earthmodel::Vector3D, earthmodel::Vector3D> boundaries) const = 0;
